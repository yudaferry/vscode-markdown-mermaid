import type * as MarkdownIt from 'markdown-it';
<<<<<<< HEAD
import mermaid from 'mermaid';
import { registerIconPacks } from '../src/mermaid';
=======
import mermaid, { MermaidConfig } from 'mermaid';
>>>>>>> 0659916e
import type { RendererContext } from 'vscode-notebook-renderer';
import { renderMermaidBlocksInElement } from '../markdownPreview/mermaid';
import { extendMarkdownItWithMermaid } from '../src/mermaid';

interface MarkdownItRenderer {
    extendMarkdownIt(fn: (md: MarkdownIt) => void): void;
}

export async function activate(ctx: RendererContext<void>) {
    const markdownItRenderer = await ctx.getRenderer('vscode.markdown-it-renderer') as MarkdownItRenderer | undefined;
    if (!markdownItRenderer) {
        throw new Error(`Could not load 'vscode.markdown-it-renderer'`);
    }

    const config: MermaidConfig = {
        startOnLoad: false,
        theme: document.body.classList.contains('vscode-dark') || document.body.classList.contains('vscode-high-contrast') ? 'dark' : 'default'
    };
    
    registerIconPacks();
    mermaid.initialize(config);

    markdownItRenderer.extendMarkdownIt((md: MarkdownIt) => {
        extendMarkdownItWithMermaid(md, { languageIds: () => ['mermaid'] });

        const render = md.renderer.render;

        md.renderer.render = function (tokens, options, env) {
            const result = render.call(this, tokens, options, env);

            const shadowRoot = document.getElementById(env?.outputItem.id)?.shadowRoot;

            const temp = document.createElement('div');
            temp.innerHTML = result;
            renderMermaidBlocksInElement(temp, (mermaidContainer, content) => {
                // The original element we are rendering to has been disconnected.
                const liveEl = shadowRoot?.getElementById(mermaidContainer.id);
                if (liveEl) {
                    liveEl.innerHTML = content;
                }
            });
            return temp.innerHTML;
        }
        return md;
    });
};<|MERGE_RESOLUTION|>--- conflicted
+++ resolved
@@ -1,10 +1,6 @@
 import type * as MarkdownIt from 'markdown-it';
-<<<<<<< HEAD
-import mermaid from 'mermaid';
+import mermaid, { MermaidConfig } from 'mermaid';
 import { registerIconPacks } from '../src/mermaid';
-=======
-import mermaid, { MermaidConfig } from 'mermaid';
->>>>>>> 0659916e
 import type { RendererContext } from 'vscode-notebook-renderer';
 import { renderMermaidBlocksInElement } from '../markdownPreview/mermaid';
 import { extendMarkdownItWithMermaid } from '../src/mermaid';
