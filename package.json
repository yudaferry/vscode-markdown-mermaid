{
  "name": "markdown-mermaid",
<<<<<<< HEAD
  "version": "1.30.0",
=======
  "version": "1.29.0",
>>>>>>> 4058c678
  "displayName": "Markdown Preview Mermaid Support",
  "description": "Adds Mermaid diagram and flowchart support to VS Code's builtin markdown preview",
  "icon": "docs/logo.png",
  "keywords": [
    "mermaid",
    "markdown",
    "flowchart",
    "diagram",
    "preview"
  ],
  "publisher": "bierner",
  "license": "MIT",
  "repository": {
    "url": "https://github.com/mjbvz/vscode-markdown-mermaid.git"
  },
  "bugs": {
    "url": "https://github.com/mjbvz/vscode-markdown-mermaid/issues"
  },
  "engines": {
    "vscode": "^1.72.0"
  },
  "activationEvents": [],
  "main": "./dist/index.js",
  "browser": "./dist/web/index.js",
  "categories": [
    "Other"
  ],
  "contributes": {
    "markdown.previewScripts": [
      "./dist-preview/index.bundle.js"
    ],
    "notebookRenderer": [
      {
        "id": "bierner.markdown-it.mermaid-extension",
        "displayName": "Markdown it Mermaid renderer",
        "entrypoint": {
          "extends": "vscode.markdown-it-renderer",
          "path": "./dist-notebook/index.bundle.js"
        }
      }
    ],
    "markdown.markdownItPlugins": true,
    "configuration": {
      "title": "Markdown Preview Mermaid Support",
      "properties": {
        "markdown-mermaid.lightModeTheme": {
          "order": 0,
          "type": "string",
          "enum": [
            "base",
            "forest",
            "dark",
            "default",
            "neutral"
          ],
          "default": "default",
          "description": "Default Mermaid theme for light mode."
        },
        "markdown-mermaid.darkModeTheme": {
          "order": 1,
          "type": "string",
          "enum": [
            "base",
            "forest",
            "dark",
            "default",
            "neutral"
          ],
          "default": "dark",
          "description": "Default Mermaid theme for dark mode."
        },
        "markdown-mermaid.languages": {
          "order": 2,
          "type": "array",
          "default": [
            "mermaid"
          ],
          "description": "Default languages in markdown."
        },
        "markdown-mermaid.maxTextSize": {
          "order": 3,
          "type": "number",
          "default": 50000,
          "description": "The maximum allowed size of the users text diagram."
        },
        "markdown-mermaid.enableZoomPan": {
          "order": 4,
          "type": "boolean",
          "default": true,
          "description": "Enable zoom and pan for Mermaid diagrams."
        },
        "markdown-mermaid.minZoom": {
          "order": 5,
          "type": "number",
          "default": 0.2,
          "description": "Minimum zoom level for Mermaid diagrams."
        },
        "markdown-mermaid.maxZoom": {
          "order": 6,
          "type": "number",
          "default": 10,
          "description": "Maximum zoom level for Mermaid diagrams."
        },
        "markdown-mermaid.zoomStep": {
          "order": 7,
          "type": "number",
          "default": 0.25,
          "description": "Zoom step for Mermaid diagrams (percentage of current zoom)."
        }
      }
    }
  },
  "dependencies": {
    "@iconify-json/logos": "^1.2.0",
    "@iconify-json/mdi": "^1.2.0",
    "@mermaid-js/mermaid-zenuml": "^0.2.0"
  },
  "devDependencies": {
    "@babel/core": "^7.15.0",
    "@mermaid-js/layout-elk": "^0.2.0",
    "@stylistic/eslint-plugin-js": "^2.9.0",
    "@types/markdown-it": "^14.1.0",
    "@types/vscode": "^1.72.0",
    "@types/vscode-notebook-renderer": "^1.72.0",
    "@types/webpack-env": "^1.18.5",
    "@typescript-eslint/eslint-plugin": "^8.11.0",
    "@typescript-eslint/parser": "^8.11.0",
    "babel-loader": "^8.2.2",
    "css-loader": "^6.7.3",
    "eslint": "^9.13.0",
    "mermaid": "^11.12.0",
    "mini-css-extract-plugin": "^2.2.2",
    "npm-run-all": "^4.1.5",
    "style-loader": "^3.2.1",
    "terser-webpack-plugin": "^5.3.6",
    "ts-loader": "^9.4.2",
    "typescript": "^5.4.5",
    "typescript-eslint": "^8.11.0",
    "webpack": "^5.94.0",
    "webpack-cli": "^5.0.1"
  },
  "scripts": {
    "build-preview": "webpack --mode=production --config ./build/markdownPreview.webpack.config.js",
    "build-notebook": "webpack --config ./build/notebook.webpack.config.js",
    "compile-ext": "webpack --config ./build/webpack.config.js",
    "watch-ext": "webpack --watch --config ./build/webpack.config.js",
    "watch-ext-web": "webpack --watch --config ./build/web-extension.webpack.config.js",
    "package-ext": "webpack --mode production --config ./build/webpack.config.js",
    "package-ext-web": "webpack --mode production --devtool hidden-source-map --config ./build/web-extension.webpack.config.js",
    "vscode:prepublish": "npm-run-all package-ext package-ext-web build-preview build-notebook",
    "lint": "eslint src"
  }
}<|MERGE_RESOLUTION|>--- conflicted
+++ resolved
@@ -1,10 +1,6 @@
 {
   "name": "markdown-mermaid",
-<<<<<<< HEAD
   "version": "1.30.0",
-=======
-  "version": "1.29.0",
->>>>>>> 4058c678
   "displayName": "Markdown Preview Mermaid Support",
   "description": "Adds Mermaid diagram and flowchart support to VS Code's builtin markdown preview",
   "icon": "docs/logo.png",
