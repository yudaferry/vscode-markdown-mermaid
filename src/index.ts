import { extendMarkdownItWithMermaid } from './mermaid';
import * as vscode from 'vscode';

const configSection = 'markdown-mermaid';


export function activate(ctx: vscode.ExtensionContext) {
    ctx.subscriptions.push(vscode.workspace.onDidChangeConfiguration(e => {
        if (e.affectsConfiguration(configSection) || e.affectsConfiguration('workbench.colorTheme')) {
            vscode.commands.executeCommand('markdown.preview.refresh');
        }
    }));

    return {
        extendMarkdownIt(md: any) {
            extendMarkdownItWithMermaid(md);
            md.use(injectMermaidTheme);
<<<<<<< HEAD
=======

            const highlight = md.options.highlight;
            md.options.highlight = (code: string, lang: string) => {
                const languages = vscode.workspace.getConfiguration(configSection).get<string[]>('languages', ['mermaid']);
                const reg = new RegExp('\\b(' + languages.join('|') + ')\\b', 'i');
                if (lang && lang.match(reg)) {
                    return `<pre style="all:unset;"><div class="${pluginKeyword}">${preProcess(code)}</div></pre>`;
                }
                return highlight(code, lang);
            };
>>>>>>> 0f581b95
            return md;
        }
    }
}


const defaultMermaidTheme = 'default';
const validMermaidThemes = [
    'base',
    'forest',
    'dark',
    'default',
    'neutral',
];

function sanitizeMermaidTheme(theme: string | undefined) {
    return typeof theme === 'string' && validMermaidThemes.includes(theme) ? theme : defaultMermaidTheme;
}

function injectMermaidTheme(md: any) {
    const render = md.renderer.render;
    md.renderer.render = function () {
        const darkModeTheme = sanitizeMermaidTheme(vscode.workspace.getConfiguration(configSection).get('darkModeTheme'));
        const lightModeTheme = sanitizeMermaidTheme(vscode.workspace.getConfiguration(configSection).get('lightModeTheme'));
        return `<span id="${configSection}" aria-hidden="true"
                    data-dark-mode-theme="${darkModeTheme}"
                    data-light-mode-theme="${lightModeTheme}"></span>
                ${render.apply(md.renderer, arguments)}`;
    };
    return md;
}<|MERGE_RESOLUTION|>--- conflicted
+++ resolved
@@ -13,21 +13,12 @@
 
     return {
         extendMarkdownIt(md: any) {
-            extendMarkdownItWithMermaid(md);
+            extendMarkdownItWithMermaid(md, {
+                languageIds: () => {
+                    return vscode.workspace.getConfiguration(configSection).get<string[]>('languages', ['mermaid']);
+                }
+            });
             md.use(injectMermaidTheme);
-<<<<<<< HEAD
-=======
-
-            const highlight = md.options.highlight;
-            md.options.highlight = (code: string, lang: string) => {
-                const languages = vscode.workspace.getConfiguration(configSection).get<string[]>('languages', ['mermaid']);
-                const reg = new RegExp('\\b(' + languages.join('|') + ')\\b', 'i');
-                if (lang && lang.match(reg)) {
-                    return `<pre style="all:unset;"><div class="${pluginKeyword}">${preProcess(code)}</div></pre>`;
-                }
-                return highlight(code, lang);
-            };
->>>>>>> 0f581b95
             return md;
         }
     }
